--- conflicted
+++ resolved
@@ -19,23 +19,14 @@
     <link rel="preconnect" href="https://fonts.gstatic.com" crossorigin />
 
     <!-- Google Fonts -->
-<<<<<<< HEAD
+
     <link href="https://fonts.googleapis.com/css2?family=Noto+Sans+KR:wght@300;400;500;600;700&display=swap" rel="stylesheet" />
-=======
-    <link
-      href="https://fonts.googleapis.com/css2?family=Noto+Sans+KR:wght@300;400;500;600;700&display=swap"
-      rel="stylesheet" />
->>>>>>> 1e5b363d
 
     <style>
       /* Critical CSS for above-the-fold content */
       body {
-<<<<<<< HEAD
+
         font-family: "Noto Sans KR", -apple-system, BlinkMacSystemFont, "Segoe UI", Arial, sans-serif;
-=======
-        font-family: "Noto Sans KR", -apple-system, BlinkMacSystemFont, "Segoe UI", Arial,
-          sans-serif;
->>>>>>> 1e5b363d
         margin: 0;
         padding: 0;
         background: #ffffff;
