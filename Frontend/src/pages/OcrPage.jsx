// import { useState } from "react";
// import { Upload, RotateCcw, Play, FileImage, AlertCircle, Focus } from "lucide-react";
// import "@/styles/pages/OcrPage.css";

// function OcrPage() {
//   const [selectedFile, setSelectedFile] = useState(null);
//   const [selectedModel, setSelectedModel] = useState("ppocr");
//   const [isProcessing, setIsProcessing] = useState(false);
//   const [ocrResult, setOcrResult] = useState("");
//   const [previewUrl, setPreviewUrl] = useState("");

//   const handleFileSelect = (event) => {
//     const file = event.target.files[0];
//     if (file) {
//       setSelectedFile(file);
//       setPreviewUrl(URL.createObjectURL(file));
//       setOcrResult(""); // 새 파일 선택시 이전 결과 초기화
//     }
//   };

//   const handleDrop = (event) => {
//     event.preventDefault();
//     const file = event.dataTransfer.files[0];
//     if (file && file.type.startsWith("image/")) {
//       setSelectedFile(file);
//       setPreviewUrl(URL.createObjectURL(file));
//       setOcrResult("");
//     }
//   };

//   const handleDragOver = (event) => {
//     event.preventDefault();
//   };

//   const handleReset = () => {
//     setSelectedFile(null);
//     setPreviewUrl("");
//     setOcrResult("");
//     setIsProcessing(false);
//   };

//   const handleProcess = async () => {
//     if (!selectedFile) return;

//     setIsProcessing(true);

//     // 시뮬레이션을 위한 지연
//     setTimeout(() => {
//       const mockResult = `
// 【모의 OCR 결과】

// 인조 십년 임신 사월 초팔일 기유

// 내시 김응룡이 아뢰기를, "전하께서 어제
// 내린 명령에 따라 궁중의 제반 사무를
// 정리하였사온데, 특히 내시부의 직제를
// 재정비할 필요가 있사옵니다."

// 왕이 이르시되, "그대의 말이 옳도다.
// 내시부의 제도는 조종조로부터 내려온
// 것이니, 신중히 개혁해야 하느니라."

// [신뢰도: ${selectedModel === "ppocr" ? "92%" : "87%"}]
// [처리 모델: ${
//         selectedModel === "ppocr" ? "PaddleOCR (한문 특화)" : "Azure Document Intelligence (범용)"
//       }]
//       `;
//       setOcrResult(mockResult);
//       setIsProcessing(false);
//     }, 2000);
//   };

//   return (
//     <div className="ocr-page">
//       <div className="page-header">
//         <h1>OCR 문서 분석</h1>
//         <p>고문서 이미지에서 한문 텍스트를 추출하고 조선왕조실록과 비교 검증합니다</p>
//       </div>

//       <div className="ocr-info">
//         <h3>사용 안내</h3>
//         <div className="info-grid">
//           <div className="info-item">
//             <h4>1. 이미지 준비</h4>
//             <p>조선왕조실록 원문 이미지나 기타 고문서 이미지를 준비하세요.</p>
//           </div>
//           <div className="info-item">
//             <h4>2. 모델 선택</h4>
//             <p>한문 텍스트는 PaddleOCR, 일반 문서는 Azure 모델을 권장합니다.</p>
//           </div>
//           <div className="info-item">
//             <h4>3. 결과 확인</h4>
//             <p>추출된 텍스트를 실록 데이터베이스와 비교하여 정확도를 확인하세요.</p>
//           </div>
//         </div>
//       </div>

//       <div className="ocr-container">
//         <div className="ocr-controls">
//           <div className="model-selection">
//             <h3>분석 모델 선택</h3>
//             <div className="model-options">
//               <label className="model-option">
//                 <input
//                   type="radio"
//                   name="model"
//                   value="ppocr"
//                   checked={selectedModel === "ppocr"}
//                   onChange={(e) => setSelectedModel(e.target.value)}
//                 />
//                 <div className="model-info">
//                   <span className="model-name">PaddleOCR</span>
//                   <span className="model-desc">한문 및 고문서 특화 모델</span>
//                 </div>
//               </label>
//               <label className="model-option">
//                 <input
//                   type="radio"
//                   name="model"
//                   value="azure"
//                   checked={selectedModel === "azure"}
//                   onChange={(e) => setSelectedModel(e.target.value)}
//                 />
//                 <div className="model-info">
//                   <span className="model-name">Azure Document Intelligence</span>
//                   <span className="model-desc">범용 문서 인식 모델</span>
//                 </div>
//               </label>
//             </div>
//           </div>

//           <div className="action-buttons">
//             <label className="btn btn-primary upload-btn">
//               <Upload size={16} />
//               이미지 업로드
//               <input
//                 type="file"
//                 accept="image/*"
//                 onChange={handleFileSelect}
//                 style={{ display: "none" }}
//               />
//             </label>
//             <button className="btn btn-secondary" onClick={handleReset}>
//               <RotateCcw size={16} />
//               초기화
//             </button>
//             <button
//               className="btn btn-primary"
//               onClick={handleProcess}
//               disabled={!selectedFile || isProcessing}>
//               {isProcessing ? (
//                 <>
//                   <div className="spinner" />
//                   분석 중...
//                 </>
//               ) : (
//                 <>
//                   <Play size={16} />
//                   분석 실행
//                 </>
//               )}
//             </button>
//           </div>
//         </div>

//         <div className="ocr-content">
//           <div className="upload-section">
//             <h3>
//               <FileImage size={20} />
//               원본 이미지
//             </h3>
//             <div
//               className={`upload-area ${selectedFile ? "has-file" : ""}`}
//               onDrop={handleDrop}
//               onDragOver={handleDragOver}>
//               {previewUrl ? (
//                 <div className="image-preview">
//                   <img src={previewUrl} alt="업로드된 이미지" />
//                   <div className="file-info">
//                     <span>{selectedFile?.name}</span>
//                     <span>{(selectedFile?.size / 1024).toFixed(1)} KB</span>
//                   </div>
//                 </div>
//               ) : (
//                 <div className="upload-placeholder">
//                   <FileImage size={48} />
//                   <p>이미지를 드래그하거나 클릭하여 업로드하세요.</p>
//                   <p className="upload-hint">지원 형식: JPG, PNG, GIF (최대 10MB)</p>
//                 </div>
//               )}
//             </div>
//           </div>

//           <div className="result-section">
//             <h3>
//               {" "}
//               <Focus size={20} />
//               분석 결과
//             </h3>
//             <div className="result-area">
//               {ocrResult ? (
//                 <div className="result-content">
//                   <pre>{ocrResult}</pre>
//                   <div className="result-actions">
//                     <button className="btn btn-secondary">실록과 비교</button>
//                     <button className="btn btn-secondary">텍스트 복사</button>
//                   </div>
//                 </div>
//               ) : (
//                 <div className="result-placeholder">
//                   <AlertCircle size={24} />
//                   <p>이미지를 업로드하고 분석을 실행하세요</p>
//                 </div>
//               )}
//             </div>
//           </div>
//         </div>
//       </div>
//     </div>
//   );
// }

// export default OcrPage;

// Frontend/src/pages/OcrPage.jsx
import { useState, useEffect } from "react";
import { Upload, RotateCcw, Play, FileImage, AlertCircle, Focus } from "lucide-react";
import "@/styles/pages/OcrPage.css";

function OcrPage() {
  const [selectedFile, setSelectedFile] = useState(null);
  const [selectedModel, setSelectedModel] = useState("ppocr");
  const [isProcessing, setIsProcessing] = useState(false);
  const [ocrResult, setOcrResult] = useState("");
  const [previewUrl, setPreviewUrl] = useState("");

  const handleFileSelect = (event) => {
    const file = event.target.files[0];
    if (file) {
      setSelectedFile(file);
      setPreviewUrl(URL.createObjectURL(file));
      setOcrResult(""); // 새 파일 선택시 이전 결과 초기화
    }
  };

  const handleDrop = (event) => {
    event.preventDefault();
    const file = event.dataTransfer.files[0];
    if (file && file.type.startsWith("image/")) {
      setSelectedFile(file);
      setPreviewUrl(URL.createObjectURL(file));
      setOcrResult("");
    }
  };

  const handleDragOver = (event) => {
    event.preventDefault();
  };

  const handleReset = () => {
    setSelectedFile(null);
    setPreviewUrl("");
    setOcrResult("");
    setIsProcessing(false);
  };

  const handleProcess = async () => {
    if (!selectedFile) return;

    setIsProcessing(true);

<<<<<<< HEAD
    try {
      const formData = new FormData();
      formData.append("file", selectedFile);
      // 백엔드의 기본값: engine=\"paddle\" 이므로, 프론트의 선택값을 이에 맞춰 매핑
      // selectedModel: \"ppocr\" | \"azure\"  -> engine: \"paddle\" | \"azure\"
      const engine = selectedModel === "ppocr" ? "paddle" : "azure";
      formData.append("engine", engine);
      formData.append("extract_text_only", "false");
      formData.append("visualization", "true");

      const res = await fetch("/api/ocr/analyze", {
        method: "POST",
        body: formData,
      });

      if (!res.ok) {
        const errText = await res.text().catch(() => "");
        throw new Error(errText || `OCR 요청 실패: ${res.status}`);
      }

      const data = await res.json();

      // 백엔드 응답 모델(OCRResponse)에 맞춰 텍스트 반영
      // 우선 extracted_text를 결과로 사용
      setOcrResult(data?.extracted_text || "");

      // 필요 시 상태 업데이트 확장 가능:
      // - data.status, data.confidence_score, data.word_count 등

    } catch (error) {
      console.error(error);
      setOcrResult(`분석 중 오류가 발생했습니다: ${error?.message || String(error)}`);
    } finally {
=======
    // 시뮬레이션을 위한 지연
    setTimeout(() => {
      const mockResult = `
【모의 OCR 결과】

모델: ${selectedModel.toUpperCase()}

인조 십년 임신 사월 초팔일 기유

내시 김응룡이 아뢰기를, "전하께서 어제 
내린 명령에 따라 궁중의 제반 사무를 
정리하였사온데, 특히 내시부의 직제를 
재정비할 필요가 있사옵니다."

왕이 이르시되, "그대의 말이 옳도다. 
내시부의 제도는 조종조로부터 내려온 
것이니, 신중히 개혁해야 하느니라."

[신뢰도: ${selectedModel === "ppocr" ? "92%" : "87%"}]
[처리 모델: ${selectedModel === "ppocr" ? "PaddleOCR (한문 특화)" : "Azure Document Intelligence (범용)"}]
      `;
      setOcrResult(mockResult);
>>>>>>> 6f48129d
      setIsProcessing(false);
    }
  };


  return (
    <div className="ocr-page">
      <div className="page-header">
        <h1>OCR 문서 분석</h1>
        <p>고문서 이미지에서 한문 텍스트를 추출하고 조선왕조실록과 비교 검증합니다</p>
      </div>

      <div className="ocr-info">
        <h3>사용 안내</h3>
        <div className="info-grid">
          <div className="info-item">
            <h4>1. 이미지 준비</h4>
            <p>조선왕조실록 원문 이미지나 기타 고문서 이미지를 준비하세요.</p>
          </div>
          <div className="info-item">
            <h4>2. 모델 선택</h4>
            <p>한문 텍스트는 PaddleOCR, 일반 문서는 Azure 모델을 권장합니다.</p>
          </div>
          <div className="info-item">
            <h4>3. 결과 확인</h4>
            <p>추출된 텍스트를 실록 데이터베이스와 비교하여 정확도를 확인하세요.</p>
          </div>
        </div>
      </div>

      <div className="ocr-container">
        <div className="ocr-controls">
          <div className="model-selection">
            <h3>분석 모델 선택</h3>
            <div className="model-options">
              <label className="model-option">
                <input type="radio" name="model" value="ppocr" checked={selectedModel === "ppocr"} onChange={(e) => setSelectedModel(e.target.value)} />
                <div className="model-info">
                  <span className="model-name">PaddleOCR</span>
                  <span className="model-desc">한문 및 고문서 특화 모델</span>
                </div>
              </label>
              <label className="model-option">
                <input type="radio" name="model" value="azure" checked={selectedModel === "azure"} onChange={(e) => setSelectedModel(e.target.value)} />
                <div className="model-info">
                  <span className="model-name">Azure Document Intelligence</span>
                  <span className="model-desc">범용 문서 인식 모델</span>
                </div>
              </label>
            </div>
          </div>

          <div className="action-buttons">
            <label className="btn btn-primary upload-btn">
              <Upload size={16} />
              이미지 업로드
              <input type="file" accept="image/*" onChange={handleFileSelect} style={{ display: "none" }} />
            </label>
            <button className="btn btn-secondary" onClick={handleReset}>
              <RotateCcw size={16} />
              초기화
            </button>
            <button className="btn btn-primary" onClick={handleProcess} disabled={!selectedFile || isProcessing}>
              {isProcessing ? (
                <>
                  <div className="spinner" />
                  분석 중...
                </>
              ) : (
                <>
                  <Play size={16} />
                  분석 실행
                </>
              )}
            </button>
          </div>
        </div>

        <div className="ocr-content">
          <div className="upload-section">
            <h3>
              <FileImage size={20} />
              원본 이미지
            </h3>
            <div className={`upload-area ${selectedFile ? "has-file" : ""}`} onDrop={handleDrop} onDragOver={handleDragOver}>
              {previewUrl ? (
                <div className="image-preview">
                  <img src={previewUrl} alt="업로드된 이미지" />
                  <div className="file-info">
                    <span>{selectedFile?.name}</span>
                    <span>{(selectedFile?.size / 1024).toFixed(1)} KB</span>
                  </div>
                </div>
              ) : (
                <div className="upload-placeholder">
                  <FileImage size={35} />
                  <p>이미지를 드래그하거나 클릭하여 업로드하세요.</p>
                  <p className="upload-hint">지원 형식: JPG, PNG, GIF (최대 10MB)</p>
                </div>
              )}
            </div>
          </div>

          <div className="result-section">
            <h3>
              <Focus size={20} />
              분석 결과
            </h3>
            <div className="result-area">
              {ocrResult ? (
                <div className="result-content">
                  <pre>{ocrResult}</pre>
                  <div className="result-actions">
                    <button className="btn btn-secondary">실록과 비교</button>
                    <button className="btn btn-secondary">텍스트 복사</button>
                  </div>
                </div>
              ) : (
                <div className="result-placeholder">
                  <AlertCircle size={24} />
                  <p>이미지를 업로드하고 분석을 실행하세요</p>
                </div>
              )}
            </div>
          </div>
        </div>
      </div>
    </div>
  );
}

export default OcrPage;<|MERGE_RESOLUTION|>--- conflicted
+++ resolved
@@ -268,8 +268,6 @@
     if (!selectedFile) return;
 
     setIsProcessing(true);
-
-<<<<<<< HEAD
     try {
       const formData = new FormData();
       formData.append("file", selectedFile);
@@ -303,30 +301,6 @@
       console.error(error);
       setOcrResult(`분석 중 오류가 발생했습니다: ${error?.message || String(error)}`);
     } finally {
-=======
-    // 시뮬레이션을 위한 지연
-    setTimeout(() => {
-      const mockResult = `
-【모의 OCR 결과】
-
-모델: ${selectedModel.toUpperCase()}
-
-인조 십년 임신 사월 초팔일 기유
-
-내시 김응룡이 아뢰기를, "전하께서 어제 
-내린 명령에 따라 궁중의 제반 사무를 
-정리하였사온데, 특히 내시부의 직제를 
-재정비할 필요가 있사옵니다."
-
-왕이 이르시되, "그대의 말이 옳도다. 
-내시부의 제도는 조종조로부터 내려온 
-것이니, 신중히 개혁해야 하느니라."
-
-[신뢰도: ${selectedModel === "ppocr" ? "92%" : "87%"}]
-[처리 모델: ${selectedModel === "ppocr" ? "PaddleOCR (한문 특화)" : "Azure Document Intelligence (범용)"}]
-      `;
-      setOcrResult(mockResult);
->>>>>>> 6f48129d
       setIsProcessing(false);
     }
   };
