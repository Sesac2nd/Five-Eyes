--- conflicted
+++ resolved
@@ -15,14 +15,9 @@
 from fastapi import FastAPI
 from fastapi.middleware.cors import CORSMiddleware
 from config.database import create_tables
-<<<<<<< HEAD
 from api import speech, chat, ocr
 from config.azure_clients import azure_manager
-=======
-from api import speech, chat  # OCR import 주석처리
 
-# from api import speech, chat, ocr
->>>>>>> 6f48129d
 
 # 데이터베이스 테이블 생성
 create_tables()
@@ -65,36 +60,22 @@
 # 라우터 등록
 app.include_router(speech.router, prefix="/api", tags=["speech"])
 app.include_router(chat.router, prefix="/api", tags=["chat"])
-<<<<<<< HEAD
 app.include_router(ocr.router, prefix="/api", tags=["ocr"])
-=======
-# OCR 라우터 주석처리
-# app.include_router(ocr.router, prefix="/api", tags=["ocr"])
 
->>>>>>> 6f48129d
 
 @app.get("/")
 async def root():
     return {
         "message": "역사검증 도우미 API 서버",
         "version": "1.0.0",
-<<<<<<< HEAD
         "services": ["TTS/STT", "Chat", "OCR"],
-=======
-        "services": ["TTS/STT", "Chat"],  # OCR 제거
->>>>>>> 6f48129d
         "endpoints": {
             "tts": "/api/tts",
             "stt": "/api/stt",
             "chat": "/api/chat",
-<<<<<<< HEAD
             "ocr": "/api/ocr",
             "ocr_status": "/api/ocr/status",
-=======
-            # OCR 엔드포인트 주석처리
-            # "ocr": "/api/ocr",
-            # "ocr_status": "/api/ocr/status",
->>>>>>> 6f48129d
+
             "docs": "/docs",
             "redoc": "/redoc",
         },
