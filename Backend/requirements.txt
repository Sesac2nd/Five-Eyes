<<<<<<< HEAD
sqlalchemy==2.0.42
openai

# Azure services
azure-core==1.35.0
azure-common==1.1.28
azure-ai-formrecognizer==3.3.3
azure-cognitiveservices-speech==1.45.0
azure-search-documents==11.5.3

# settings
python-dotenv

# fastapi
fastapi[all]==0.116.1
paddlepaddle==3.1.0
paddleocr==3.1.0
=======
# Backend/requirements.txt
# Python 3.11 Compatible Versions

# Core API Framework
fastapi==0.104.1
uvicorn==0.24.0
python-multipart==0.0.6
python-dotenv==1.0.0
pydantic==2.4.2
typing-extensions==4.8.0

# Database
sqlalchemy==2.0.23
alembic==1.12.1

# Azure Services
azure-cognitiveservices-speech==1.34.0
azure-ai-documentintelligence
azure-core


# AI/ML Services  
openai

# Scientific Computing (Python 3.11 compatible)
numpy==1.25.2
pillow==10.1.0
opencv-python==4.8.1.78
matplotlib==3.8.1
scikit-learn==1.3.2


# Additional processing libraries
shapely==2.0.2
rapidfuzz==3.5.2


# PaddleOCR (Python 3.11 tested versions)
#paddlepaddle==2.6.1
#paddleocr==2.7.3

gunicorn
>>>>>>> 6f48129d
<|MERGE_RESOLUTION|>--- conflicted
+++ resolved
@@ -1,4 +1,3 @@
-<<<<<<< HEAD
 sqlalchemy==2.0.42
 openai
 
@@ -15,48 +14,4 @@
 # fastapi
 fastapi[all]==0.116.1
 paddlepaddle==3.1.0
-paddleocr==3.1.0
-=======
-# Backend/requirements.txt
-# Python 3.11 Compatible Versions
-
-# Core API Framework
-fastapi==0.104.1
-uvicorn==0.24.0
-python-multipart==0.0.6
-python-dotenv==1.0.0
-pydantic==2.4.2
-typing-extensions==4.8.0
-
-# Database
-sqlalchemy==2.0.23
-alembic==1.12.1
-
-# Azure Services
-azure-cognitiveservices-speech==1.34.0
-azure-ai-documentintelligence
-azure-core
-
-
-# AI/ML Services  
-openai
-
-# Scientific Computing (Python 3.11 compatible)
-numpy==1.25.2
-pillow==10.1.0
-opencv-python==4.8.1.78
-matplotlib==3.8.1
-scikit-learn==1.3.2
-
-
-# Additional processing libraries
-shapely==2.0.2
-rapidfuzz==3.5.2
-
-
-# PaddleOCR (Python 3.11 tested versions)
-#paddlepaddle==2.6.1
-#paddleocr==2.7.3
-
-gunicorn
->>>>>>> 6f48129d
+paddleocr==3.1.0